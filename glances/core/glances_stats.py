--- conflicted
+++ resolved
@@ -35,11 +35,7 @@
                             '.*Windows.*': 'windows',
                             '.*Cisco.*': 'cisco',
                             '.*VMware ESXi.*': 'esxi',
-<<<<<<< HEAD
-			                '.*NetApp.*': 'netapp'}
-=======
                             '.*NetApp.*': 'netapp'}
->>>>>>> b025cddf
 
 
 class GlancesStats(object):
@@ -183,13 +179,10 @@
             ret[p] = self._plugins[p].get_raw()
         return ret
 
-<<<<<<< HEAD
-=======
     def getAllLimits(self):
         """Return the plugins limits list."""
         return [self._plugins[p].get_limits() for p in self._plugins]
 
->>>>>>> b025cddf
     def getAllLimitsAsDict(self):
         """Return all the stats limits (dict)"""
         ret = {}
@@ -197,8 +190,6 @@
             ret[p] = self._plugins[p].get_limits()
         return ret
 
-<<<<<<< HEAD
-=======
     def getAllViews(self):
         """Return the plugins views"""
         return [self._plugins[p].get_views() for p in self._plugins]
@@ -210,7 +201,6 @@
             ret[p] = self._plugins[p].get_views()
         return ret
 
->>>>>>> b025cddf
     def get_plugin_list(self):
         """Return the plugin list."""
         self._plugins
@@ -270,24 +260,6 @@
             ret[p] = self.all_stats[p]
         return ret
 
-<<<<<<< HEAD
-    def getAllLimitsAsDict(self):
-        """Return the stats limits as a dict"""
-        ret = {}
-        for p in self._plugins:
-            ret[p] = self._plugins[p].get_limits()
-        return ret
-
-    def getAllPlugins(self):
-        """Return the plugins list."""
-        return [p for p in self._plugins]
-
-    def getAllLimits(self):
-        """Return the plugins limits list."""
-        return [self._plugins[p].get_limits() for p in self._plugins]
-
-=======
->>>>>>> b025cddf
 
 class GlancesStatsClient(GlancesStats):
 
