# -*- coding: utf-8 -*-
<<<<<<< HEAD
#
# This file is part of Glances.
#
# Copyright (C) 2016 Kirby Banman <kirby.banman@gmail.com>
#
# Glances is free software; you can redistribute it and/or modify
# it under the terms of the GNU Lesser General Public License as published by
# the Free Software Foundation, either version 3 of the License, or
# (at your option) any later version.
#
# Glances is distributed in the hope that it will be useful,
# but WITHOUT ANY WARRANTY; without even the implied warranty of
# MERCHANTABILITY or FITNESS FOR A PARTICULAR PURPOSE. See the
# GNU Lesser General Public License for more details.
#
# You should have received a copy of the GNU Lesser General Public License
# along with this program. If not, see <http://www.gnu.org/licenses/>.

"""GPU plugin (limited to NVIDIA chipsets)"""

from glances.logger import logger
from glances.plugins.glances_plugin import GlancesPlugin

try:
    import pynvml
except ImportError:
    logger.debug("Could not import pynvml.  NVIDIA stats will not be collected.")
    gpu_nvidia_tag = False
else:
    gpu_nvidia_tag = True


class Plugin(GlancesPlugin):

    """Glances GPU plugin (limited to NVIDIA chipsets).

    stats is a list of dictionaries with one entry per GPU
    """

    def __init__(self, args=None):
        """Init the plugin"""
        super(Plugin, self).__init__(args=args)

        # Init the NVidia API
        self.init_nvidia()

        # We want to display the stat in the curse interface
        self.display_curse = True

        # Init the stats
        self.reset()

    def reset(self):
        """Reset/init the stats."""
        self.stats = []

    def init_nvidia(self):
        """Init the NVIDIA API"""
        if not gpu_nvidia_tag:
            self.nvml_ready = False

        try:
            pynvml.nvmlInit()
            self.device_handles = self.get_device_handles()
            self.nvml_ready = True
        except Exception:
            logger.debug("pynvml could not be initialized.")
            self.nvml_ready = False

        return self.nvml_ready

    def get_key(self):
        """Return the key of the list."""
        return 'gpu_id'

    @GlancesPlugin._check_decorator
    @GlancesPlugin._log_result_decorator
    def update(self):
        """Update the GPU stats"""

        self.reset()

        # !!! JUST FOR TEST
        # self.stats = [{"key": "gpu_id", "mem": None, "proc": 60, "gpu_id": 0, "name": "GeForce GTX 560 Ti"}]
        # self.stats = [{"key": "gpu_id", "mem": 30, "proc": 60, "gpu_id": 0, "name": "GeForce GTX 560 Ti"},
        #               {"key": "gpu_id", "mem": 70, "proc": 80, "gpu_id": 1, "name": "GeForce GTX 560 Ti"}]
        # !!! TO BE REMOVED

        if not self.nvml_ready:
            return self.stats

        if self.input_method == 'local':
            self.stats = self.get_device_stats()
        elif self.input_method == 'snmp':
            # not available
            pass

        return self.stats

    def update_views(self):
        """Update stats views."""
        # Call the father's method
        super(Plugin, self).update_views()

        # Add specifics informations
        # Alert
        for i in self.stats:
            # Init the views for the current GPU
            self.views[i[self.get_key()]] = {'proc': {}, 'mem': {}}
            # Processor alert
            if 'proc' in i:
                alert = self.get_alert(i['proc'], header='proc')
                self.views[i[self.get_key()]]['proc']['decoration'] = alert
            # Memory alert
            if 'mem' in i:
                alert = self.get_alert(i['mem'], header='mem')
                self.views[i[self.get_key()]]['mem']['decoration'] = alert

        return True

    def msg_curse(self, args=None):
        """Return the dict to display in the curse interface."""
        # Init the return message
        ret = []

        # Only process if stats exist, not empty (issue #871) and plugin not disabled
        if not self.stats or (self.stats == []) or self.is_disable():
            return ret

        # Build the string message
        if len(self.stats) == 1:
            # Mono GPU
            gpu_stats = self.stats[0]
            # Header
            header = '{} {}'.format('GPU', gpu_stats['name'])
            msg = header[:16]
            ret.append(self.curse_add_line(msg, "TITLE"))
            # New line
            ret.append(self.curse_new_line())
            # GPU CPU
            msg = '{:8}'.format('proc:')
            ret.append(self.curse_add_line(msg))
            msg = '{:>7d}%'.format(int(gpu_stats['proc']))
            ret.append(self.curse_add_line(
                msg, self.get_views(item=gpu_stats[self.get_key()],
                                    key='proc',
                                    option='decoration')))
            # New line
            ret.append(self.curse_new_line())
            # GPU MEM
            msg = '{:8}'.format('mem:')
            ret.append(self.curse_add_line(msg))
            if gpu_stats['mem'] is None:
                msg = '{:>8}'.format('N/A')
            else:
                msg = '{:>7d%}'.format(int(gpu_stats['mem']))
            ret.append(self.curse_add_line(
                msg, self.get_views(item=gpu_stats[self.get_key()],
                                    key='mem',
                                    option='decoration')))
        else:
            # Multi GPU
            # Header
            header = '{} {}'.format(len(self.stats), 'GPUs')
            msg = header[:16]
            ret.append(self.curse_add_line(msg, "TITLE"))
            for gpu_stats in self.stats:
                # New line
                ret.append(self.curse_new_line())
                # GPU ID + PROC + MEM
                msg = '{}: {:>3}% mem: {:>3}%'.format(gpu_stats['gpu_id'],
                                                      gpu_stats['proc'],
                                                      gpu_stats['mem'],)
                ret.append(self.curse_add_line(msg))

        return ret

    def get_device_handles(self):
        """
        Returns a list of NVML device handles, one per device.  Can throw NVMLError.
        """
        return [pynvml.nvmlDeviceGetHandleByIndex(i) for i in range(0, pynvml.nvmlDeviceGetCount())]

    def get_device_stats(self):
        """Get GPU stats"""
        stats = []

        for index, device_handle in enumerate(self.device_handles):
            device_stats = {}
            # Dictionnary key is the GPU_ID
            device_stats['key'] = self.get_key()
            # GPU id (for multiple GPU, start at 0)
            device_stats['gpu_id'] = index
            # GPU name
            device_stats['name'] = self.get_device_name(device_handle)
            # Memory consumption in % (not available on all GPU)
            device_stats['mem'] = self.get_mem(device_handle)
            # Processor consumption in %
            device_stats['proc'] = self.get_proc(device_handle)
            stats.append(device_stats)

        return stats

    def get_device_name(self, device_handle):
        """Get GPU device name"""
        try:
            return pynvml.nvmlDeviceGetName(device_handle)
        except pynvml.NVMlError:
            return "NVIDIA GPU"

    def get_mem(self, device_handle):
        """Get GPU device memory consumption in percent"""
        try:
            return pynvml.nvmlDeviceGetUtilizationRates(device_handle).memory
        except pynvml.NVMLError:
            try:
                memory_info = pynvml.nvmlDeviceGetMemoryInfo(device_handle)
                return memory_info.used * 100 / memory_info.total
            except pynvml.NVMLError:
                return None

    def get_proc(self, device_handle):
        """Get GPU device CPU consumption in percent"""
        try:
            return pynvml.nvmlDeviceGetUtilizationRates(device_handle).gpu
        except pynvml.NVMLError:
            return None

    def exit(self):
        """Overwrite the exit method to close the GPU API"""
        if self.nvml_ready:
            try:
                pynvml.nvmlShutdown()
            except Exception as e:
                logger.debug("pynvml failed to shutdown correctly ({})".format(e))

        # Call the father exit method
        super(Plugin, self).exit()
=======
#
# This file is part of Glances.
#
# Copyright (C) 2016 Kirby Banman <kirby.banman@gmail.com>
#
# Glances is free software; you can redistribute it and/or modify
# it under the terms of the GNU Lesser General Public License as published by
# the Free Software Foundation, either version 3 of the License, or
# (at your option) any later version.
#
# Glances is distributed in the hope that it will be useful,
# but WITHOUT ANY WARRANTY; without even the implied warranty of
# MERCHANTABILITY or FITNESS FOR A PARTICULAR PURPOSE. See the
# GNU Lesser General Public License for more details.
#
# You should have received a copy of the GNU Lesser General Public License
# along with this program. If not, see <http://www.gnu.org/licenses/>.

"""GPU plugin (limited to NVIDIA chipsets)"""

from glances.logger import logger
from glances.plugins.glances_plugin import GlancesPlugin

try:
    import pynvml
except ImportError:
    logger.debug("Could not import pynvml.  NVIDIA stats will not be collected.")
    gpu_nvidia_tag = False
else:
    gpu_nvidia_tag = True


class Plugin(GlancesPlugin):

    """Glances GPU plugin (limited to NVIDIA chipsets).

    stats is a list of dictionaries with one entry per GPU
    """

    def __init__(self, args=None):
        """Init the plugin"""
        super(Plugin, self).__init__(args=args)

        # Init the NVidia API
        self.init_nvidia()

        # We want to display the stat in the curse interface
        self.display_curse = True

        # Init the stats
        self.reset()

    def reset(self):
        """Reset/init the stats."""
        self.stats = []

    def init_nvidia(self):
        """Init the NVIDIA API"""
        if not gpu_nvidia_tag:
            self.nvml_ready = False

        try:
            pynvml.nvmlInit()
            self.device_handles = self.get_device_handles()
            self.nvml_ready = True
        except Exception:
            logger.debug("pynvml could not be initialized.")
            self.nvml_ready = False

        return self.nvml_ready

    def get_key(self):
        """Return the key of the list."""
        return 'gpu_id'

    @GlancesPlugin._check_decorator
    @GlancesPlugin._log_result_decorator
    def update(self):
        """Update the GPU stats"""

        self.reset()

        # !!! JUST FOR TEST
        # self.stats = [{"key": "gpu_id", "mem": None, "proc": 60, "gpu_id": 0, "name": "GeForce GTX 560 Ti"}]
        # self.stats = [{"key": "gpu_id", "mem": 30, "proc": 60, "gpu_id": 0, "name": "GeForce GTX 560 Ti"},
        #               {"key": "gpu_id", "mem": 70, "proc": 80, "gpu_id": 1, "name": "GeForce GTX 560 Ti"}]
        # !!! TO BE REMOVED

        if not self.nvml_ready:
            return self.stats

        if self.input_method == 'local':
            self.stats = self.get_device_stats()
        elif self.input_method == 'snmp':
            # not available
            pass

        return self.stats

    def update_views(self):
        """Update stats views."""
        # Call the father's method
        super(Plugin, self).update_views()

        # Add specifics informations
        # Alert
        for i in self.stats:
            # Init the views for the current GPU
            self.views[i[self.get_key()]] = {'proc': {}, 'mem': {}}
            # Processor alert
            if 'proc' in i:
                alert = self.get_alert(i['proc'], header='proc')
                self.views[i[self.get_key()]]['proc']['decoration'] = alert
            # Memory alert
            if 'mem' in i:
                alert = self.get_alert(i['mem'], header='mem')
                self.views[i[self.get_key()]]['mem']['decoration'] = alert

        return True

    def msg_curse(self, args=None):
        """Return the dict to display in the curse interface."""
        # Init the return message
        ret = []

        # Only process if stats exist, not empty (issue #871) and plugin not disabled
        if not self.stats or (self.stats == []) or self.is_disable():
            return ret

        # Build the string message
        if len(self.stats) == 1:
            # Mono GPU
            gpu_stats = self.stats[0]
            # Header
            header = '{} {}'.format('GPU', gpu_stats['name'])
            msg = header[:16]
            ret.append(self.curse_add_line(msg, "TITLE"))
            # New line
            ret.append(self.curse_new_line())
            # GPU CPU
            msg = '{:8}'.format('proc:')
            ret.append(self.curse_add_line(msg))
            msg = '{:>7d}%'.format(int(gpu_stats['proc']))
            ret.append(self.curse_add_line(
                msg, self.get_views(item=gpu_stats[self.get_key()],
                                    key='proc',
                                    option='decoration')))
            # New line
            ret.append(self.curse_new_line())
            # GPU MEM
            msg = '{:8}'.format('mem:')
            ret.append(self.curse_add_line(msg))
            if gpu_stats['mem'] is None:
                msg = '{:>8}'.format('N/A')
            else:
                msg = '{:>7d}%'.format(int(gpu_stats['mem']))
            ret.append(self.curse_add_line(
                msg, self.get_views(item=gpu_stats[self.get_key()],
                                    key='mem',
                                    option='decoration')))
        else:
            # Multi GPU
            # Header
            header = '{} {}'.format(len(self.stats), 'GPUs')
            msg = header[:16]
            ret.append(self.curse_add_line(msg, "TITLE"))
            for gpu_stats in self.stats:
                # New line
                ret.append(self.curse_new_line())
                # GPU ID + PROC + MEM
                msg = '{}: {:>3}% mem: {:>3}%'.format(gpu_stats['gpu_id'],
                                                      gpu_stats['proc'],
                                                      gpu_stats['proc'],)
                ret.append(self.curse_add_line(msg))

        return ret

    def get_device_handles(self):
        """
        Returns a list of NVML device handles, one per device.  Can throw NVMLError.
        """
        return [pynvml.nvmlDeviceGetHandleByIndex(i) for i in range(0, pynvml.nvmlDeviceGetCount())]

    def get_device_stats(self):
        """Get GPU stats"""
        stats = []

        for index, device_handle in enumerate(self.device_handles):
            device_stats = {}
            # Dictionnary key is the GPU_ID
            device_stats['key'] = self.get_key()
            # GPU id (for multiple GPU, start at 0)
            device_stats['gpu_id'] = index
            # GPU name
            device_stats['name'] = self.get_device_name(device_handle)
            # Memory consumption in % (not available on all GPU)
            device_stats['mem'] = self.get_mem(device_handle)
            # Processor consumption in %
            device_stats['proc'] = self.get_proc(device_handle)
            stats.append(device_stats)

        return stats

    def get_device_name(self, device_handle):
        """Get GPU device name"""
        try:
            return pynvml.nvmlDeviceGetName(device_handle)
        except pynvml.NVMlError:
            return "NVIDIA GPU"

    def get_mem(self, device_handle):
        """Get GPU device memory consumption in percent"""
        try:
            return pynvml.nvmlDeviceGetUtilizationRates(device_handle).memory
        except pynvml.NVMLError:
            try:
                memory_info = pynvml.nvmlDeviceGetMemoryInfo(device_handle)
                return memory_info.used * 100 / memory_info.total
            except pynvml.NVMLError:
                return None

    def get_proc(self, device_handle):
        """Get GPU device CPU consumption in percent"""
        try:
            return pynvml.nvmlDeviceGetUtilizationRates(device_handle).gpu
        except pynvml.NVMLError:
            return None

    def exit(self):
        """Overwrite the exit method to close the GPU API"""
        if self.nvml_ready:
            try:
                pynvml.nvmlShutdown()
            except Exception as e:
                logger.debug("pynvml failed to shutdown correctly ({})".format(e))

        # Call the father exit method
        super(Plugin, self).exit()
>>>>>>> 7e065e6c
<|MERGE_RESOLUTION|>--- conflicted
+++ resolved
@@ -1,480 +1,239 @@
 # -*- coding: utf-8 -*-
-<<<<<<< HEAD
-#
-# This file is part of Glances.
-#
-# Copyright (C) 2016 Kirby Banman <kirby.banman@gmail.com>
-#
-# Glances is free software; you can redistribute it and/or modify
-# it under the terms of the GNU Lesser General Public License as published by
-# the Free Software Foundation, either version 3 of the License, or
-# (at your option) any later version.
-#
-# Glances is distributed in the hope that it will be useful,
-# but WITHOUT ANY WARRANTY; without even the implied warranty of
-# MERCHANTABILITY or FITNESS FOR A PARTICULAR PURPOSE. See the
-# GNU Lesser General Public License for more details.
-#
-# You should have received a copy of the GNU Lesser General Public License
-# along with this program. If not, see <http://www.gnu.org/licenses/>.
-
-"""GPU plugin (limited to NVIDIA chipsets)"""
-
-from glances.logger import logger
-from glances.plugins.glances_plugin import GlancesPlugin
-
-try:
-    import pynvml
-except ImportError:
-    logger.debug("Could not import pynvml.  NVIDIA stats will not be collected.")
-    gpu_nvidia_tag = False
-else:
-    gpu_nvidia_tag = True
-
-
-class Plugin(GlancesPlugin):
-
-    """Glances GPU plugin (limited to NVIDIA chipsets).
-
-    stats is a list of dictionaries with one entry per GPU
-    """
-
-    def __init__(self, args=None):
-        """Init the plugin"""
-        super(Plugin, self).__init__(args=args)
-
-        # Init the NVidia API
-        self.init_nvidia()
-
-        # We want to display the stat in the curse interface
-        self.display_curse = True
-
-        # Init the stats
-        self.reset()
-
-    def reset(self):
-        """Reset/init the stats."""
-        self.stats = []
-
-    def init_nvidia(self):
-        """Init the NVIDIA API"""
-        if not gpu_nvidia_tag:
-            self.nvml_ready = False
-
-        try:
-            pynvml.nvmlInit()
-            self.device_handles = self.get_device_handles()
-            self.nvml_ready = True
-        except Exception:
-            logger.debug("pynvml could not be initialized.")
-            self.nvml_ready = False
-
-        return self.nvml_ready
-
-    def get_key(self):
-        """Return the key of the list."""
-        return 'gpu_id'
-
-    @GlancesPlugin._check_decorator
-    @GlancesPlugin._log_result_decorator
-    def update(self):
-        """Update the GPU stats"""
-
-        self.reset()
-
-        # !!! JUST FOR TEST
-        # self.stats = [{"key": "gpu_id", "mem": None, "proc": 60, "gpu_id": 0, "name": "GeForce GTX 560 Ti"}]
-        # self.stats = [{"key": "gpu_id", "mem": 30, "proc": 60, "gpu_id": 0, "name": "GeForce GTX 560 Ti"},
-        #               {"key": "gpu_id", "mem": 70, "proc": 80, "gpu_id": 1, "name": "GeForce GTX 560 Ti"}]
-        # !!! TO BE REMOVED
-
-        if not self.nvml_ready:
-            return self.stats
-
-        if self.input_method == 'local':
-            self.stats = self.get_device_stats()
-        elif self.input_method == 'snmp':
-            # not available
-            pass
-
-        return self.stats
-
-    def update_views(self):
-        """Update stats views."""
-        # Call the father's method
-        super(Plugin, self).update_views()
-
-        # Add specifics informations
-        # Alert
-        for i in self.stats:
-            # Init the views for the current GPU
-            self.views[i[self.get_key()]] = {'proc': {}, 'mem': {}}
-            # Processor alert
-            if 'proc' in i:
-                alert = self.get_alert(i['proc'], header='proc')
-                self.views[i[self.get_key()]]['proc']['decoration'] = alert
-            # Memory alert
-            if 'mem' in i:
-                alert = self.get_alert(i['mem'], header='mem')
-                self.views[i[self.get_key()]]['mem']['decoration'] = alert
-
-        return True
-
-    def msg_curse(self, args=None):
-        """Return the dict to display in the curse interface."""
-        # Init the return message
-        ret = []
-
-        # Only process if stats exist, not empty (issue #871) and plugin not disabled
-        if not self.stats or (self.stats == []) or self.is_disable():
-            return ret
-
-        # Build the string message
-        if len(self.stats) == 1:
-            # Mono GPU
-            gpu_stats = self.stats[0]
-            # Header
-            header = '{} {}'.format('GPU', gpu_stats['name'])
-            msg = header[:16]
-            ret.append(self.curse_add_line(msg, "TITLE"))
-            # New line
-            ret.append(self.curse_new_line())
-            # GPU CPU
-            msg = '{:8}'.format('proc:')
-            ret.append(self.curse_add_line(msg))
-            msg = '{:>7d}%'.format(int(gpu_stats['proc']))
-            ret.append(self.curse_add_line(
-                msg, self.get_views(item=gpu_stats[self.get_key()],
-                                    key='proc',
-                                    option='decoration')))
-            # New line
-            ret.append(self.curse_new_line())
-            # GPU MEM
-            msg = '{:8}'.format('mem:')
-            ret.append(self.curse_add_line(msg))
-            if gpu_stats['mem'] is None:
-                msg = '{:>8}'.format('N/A')
-            else:
-                msg = '{:>7d%}'.format(int(gpu_stats['mem']))
-            ret.append(self.curse_add_line(
-                msg, self.get_views(item=gpu_stats[self.get_key()],
-                                    key='mem',
-                                    option='decoration')))
-        else:
-            # Multi GPU
-            # Header
-            header = '{} {}'.format(len(self.stats), 'GPUs')
-            msg = header[:16]
-            ret.append(self.curse_add_line(msg, "TITLE"))
-            for gpu_stats in self.stats:
-                # New line
-                ret.append(self.curse_new_line())
-                # GPU ID + PROC + MEM
-                msg = '{}: {:>3}% mem: {:>3}%'.format(gpu_stats['gpu_id'],
-                                                      gpu_stats['proc'],
-                                                      gpu_stats['mem'],)
-                ret.append(self.curse_add_line(msg))
-
-        return ret
-
-    def get_device_handles(self):
-        """
-        Returns a list of NVML device handles, one per device.  Can throw NVMLError.
-        """
-        return [pynvml.nvmlDeviceGetHandleByIndex(i) for i in range(0, pynvml.nvmlDeviceGetCount())]
-
-    def get_device_stats(self):
-        """Get GPU stats"""
-        stats = []
-
-        for index, device_handle in enumerate(self.device_handles):
-            device_stats = {}
-            # Dictionnary key is the GPU_ID
-            device_stats['key'] = self.get_key()
-            # GPU id (for multiple GPU, start at 0)
-            device_stats['gpu_id'] = index
-            # GPU name
-            device_stats['name'] = self.get_device_name(device_handle)
-            # Memory consumption in % (not available on all GPU)
-            device_stats['mem'] = self.get_mem(device_handle)
-            # Processor consumption in %
-            device_stats['proc'] = self.get_proc(device_handle)
-            stats.append(device_stats)
-
-        return stats
-
-    def get_device_name(self, device_handle):
-        """Get GPU device name"""
-        try:
-            return pynvml.nvmlDeviceGetName(device_handle)
-        except pynvml.NVMlError:
-            return "NVIDIA GPU"
-
-    def get_mem(self, device_handle):
-        """Get GPU device memory consumption in percent"""
-        try:
-            return pynvml.nvmlDeviceGetUtilizationRates(device_handle).memory
-        except pynvml.NVMLError:
-            try:
-                memory_info = pynvml.nvmlDeviceGetMemoryInfo(device_handle)
-                return memory_info.used * 100 / memory_info.total
-            except pynvml.NVMLError:
-                return None
-
-    def get_proc(self, device_handle):
-        """Get GPU device CPU consumption in percent"""
-        try:
-            return pynvml.nvmlDeviceGetUtilizationRates(device_handle).gpu
-        except pynvml.NVMLError:
-            return None
-
-    def exit(self):
-        """Overwrite the exit method to close the GPU API"""
-        if self.nvml_ready:
-            try:
-                pynvml.nvmlShutdown()
-            except Exception as e:
-                logger.debug("pynvml failed to shutdown correctly ({})".format(e))
-
-        # Call the father exit method
-        super(Plugin, self).exit()
-=======
-#
-# This file is part of Glances.
-#
-# Copyright (C) 2016 Kirby Banman <kirby.banman@gmail.com>
-#
-# Glances is free software; you can redistribute it and/or modify
-# it under the terms of the GNU Lesser General Public License as published by
-# the Free Software Foundation, either version 3 of the License, or
-# (at your option) any later version.
-#
-# Glances is distributed in the hope that it will be useful,
-# but WITHOUT ANY WARRANTY; without even the implied warranty of
-# MERCHANTABILITY or FITNESS FOR A PARTICULAR PURPOSE. See the
-# GNU Lesser General Public License for more details.
-#
-# You should have received a copy of the GNU Lesser General Public License
-# along with this program. If not, see <http://www.gnu.org/licenses/>.
-
-"""GPU plugin (limited to NVIDIA chipsets)"""
-
-from glances.logger import logger
-from glances.plugins.glances_plugin import GlancesPlugin
-
-try:
-    import pynvml
-except ImportError:
-    logger.debug("Could not import pynvml.  NVIDIA stats will not be collected.")
-    gpu_nvidia_tag = False
-else:
-    gpu_nvidia_tag = True
-
-
-class Plugin(GlancesPlugin):
-
-    """Glances GPU plugin (limited to NVIDIA chipsets).
-
-    stats is a list of dictionaries with one entry per GPU
-    """
-
-    def __init__(self, args=None):
-        """Init the plugin"""
-        super(Plugin, self).__init__(args=args)
-
-        # Init the NVidia API
-        self.init_nvidia()
-
-        # We want to display the stat in the curse interface
-        self.display_curse = True
-
-        # Init the stats
-        self.reset()
-
-    def reset(self):
-        """Reset/init the stats."""
-        self.stats = []
-
-    def init_nvidia(self):
-        """Init the NVIDIA API"""
-        if not gpu_nvidia_tag:
-            self.nvml_ready = False
-
-        try:
-            pynvml.nvmlInit()
-            self.device_handles = self.get_device_handles()
-            self.nvml_ready = True
-        except Exception:
-            logger.debug("pynvml could not be initialized.")
-            self.nvml_ready = False
-
-        return self.nvml_ready
-
-    def get_key(self):
-        """Return the key of the list."""
-        return 'gpu_id'
-
-    @GlancesPlugin._check_decorator
-    @GlancesPlugin._log_result_decorator
-    def update(self):
-        """Update the GPU stats"""
-
-        self.reset()
-
-        # !!! JUST FOR TEST
-        # self.stats = [{"key": "gpu_id", "mem": None, "proc": 60, "gpu_id": 0, "name": "GeForce GTX 560 Ti"}]
-        # self.stats = [{"key": "gpu_id", "mem": 30, "proc": 60, "gpu_id": 0, "name": "GeForce GTX 560 Ti"},
-        #               {"key": "gpu_id", "mem": 70, "proc": 80, "gpu_id": 1, "name": "GeForce GTX 560 Ti"}]
-        # !!! TO BE REMOVED
-
-        if not self.nvml_ready:
-            return self.stats
-
-        if self.input_method == 'local':
-            self.stats = self.get_device_stats()
-        elif self.input_method == 'snmp':
-            # not available
-            pass
-
-        return self.stats
-
-    def update_views(self):
-        """Update stats views."""
-        # Call the father's method
-        super(Plugin, self).update_views()
-
-        # Add specifics informations
-        # Alert
-        for i in self.stats:
-            # Init the views for the current GPU
-            self.views[i[self.get_key()]] = {'proc': {}, 'mem': {}}
-            # Processor alert
-            if 'proc' in i:
-                alert = self.get_alert(i['proc'], header='proc')
-                self.views[i[self.get_key()]]['proc']['decoration'] = alert
-            # Memory alert
-            if 'mem' in i:
-                alert = self.get_alert(i['mem'], header='mem')
-                self.views[i[self.get_key()]]['mem']['decoration'] = alert
-
-        return True
-
-    def msg_curse(self, args=None):
-        """Return the dict to display in the curse interface."""
-        # Init the return message
-        ret = []
-
-        # Only process if stats exist, not empty (issue #871) and plugin not disabled
-        if not self.stats or (self.stats == []) or self.is_disable():
-            return ret
-
-        # Build the string message
-        if len(self.stats) == 1:
-            # Mono GPU
-            gpu_stats = self.stats[0]
-            # Header
-            header = '{} {}'.format('GPU', gpu_stats['name'])
-            msg = header[:16]
-            ret.append(self.curse_add_line(msg, "TITLE"))
-            # New line
-            ret.append(self.curse_new_line())
-            # GPU CPU
-            msg = '{:8}'.format('proc:')
-            ret.append(self.curse_add_line(msg))
-            msg = '{:>7d}%'.format(int(gpu_stats['proc']))
-            ret.append(self.curse_add_line(
-                msg, self.get_views(item=gpu_stats[self.get_key()],
-                                    key='proc',
-                                    option='decoration')))
-            # New line
-            ret.append(self.curse_new_line())
-            # GPU MEM
-            msg = '{:8}'.format('mem:')
-            ret.append(self.curse_add_line(msg))
-            if gpu_stats['mem'] is None:
-                msg = '{:>8}'.format('N/A')
-            else:
-                msg = '{:>7d}%'.format(int(gpu_stats['mem']))
-            ret.append(self.curse_add_line(
-                msg, self.get_views(item=gpu_stats[self.get_key()],
-                                    key='mem',
-                                    option='decoration')))
-        else:
-            # Multi GPU
-            # Header
-            header = '{} {}'.format(len(self.stats), 'GPUs')
-            msg = header[:16]
-            ret.append(self.curse_add_line(msg, "TITLE"))
-            for gpu_stats in self.stats:
-                # New line
-                ret.append(self.curse_new_line())
-                # GPU ID + PROC + MEM
-                msg = '{}: {:>3}% mem: {:>3}%'.format(gpu_stats['gpu_id'],
-                                                      gpu_stats['proc'],
-                                                      gpu_stats['proc'],)
-                ret.append(self.curse_add_line(msg))
-
-        return ret
-
-    def get_device_handles(self):
-        """
-        Returns a list of NVML device handles, one per device.  Can throw NVMLError.
-        """
-        return [pynvml.nvmlDeviceGetHandleByIndex(i) for i in range(0, pynvml.nvmlDeviceGetCount())]
-
-    def get_device_stats(self):
-        """Get GPU stats"""
-        stats = []
-
-        for index, device_handle in enumerate(self.device_handles):
-            device_stats = {}
-            # Dictionnary key is the GPU_ID
-            device_stats['key'] = self.get_key()
-            # GPU id (for multiple GPU, start at 0)
-            device_stats['gpu_id'] = index
-            # GPU name
-            device_stats['name'] = self.get_device_name(device_handle)
-            # Memory consumption in % (not available on all GPU)
-            device_stats['mem'] = self.get_mem(device_handle)
-            # Processor consumption in %
-            device_stats['proc'] = self.get_proc(device_handle)
-            stats.append(device_stats)
-
-        return stats
-
-    def get_device_name(self, device_handle):
-        """Get GPU device name"""
-        try:
-            return pynvml.nvmlDeviceGetName(device_handle)
-        except pynvml.NVMlError:
-            return "NVIDIA GPU"
-
-    def get_mem(self, device_handle):
-        """Get GPU device memory consumption in percent"""
-        try:
-            return pynvml.nvmlDeviceGetUtilizationRates(device_handle).memory
-        except pynvml.NVMLError:
-            try:
-                memory_info = pynvml.nvmlDeviceGetMemoryInfo(device_handle)
-                return memory_info.used * 100 / memory_info.total
-            except pynvml.NVMLError:
-                return None
-
-    def get_proc(self, device_handle):
-        """Get GPU device CPU consumption in percent"""
-        try:
-            return pynvml.nvmlDeviceGetUtilizationRates(device_handle).gpu
-        except pynvml.NVMLError:
-            return None
-
-    def exit(self):
-        """Overwrite the exit method to close the GPU API"""
-        if self.nvml_ready:
-            try:
-                pynvml.nvmlShutdown()
-            except Exception as e:
-                logger.debug("pynvml failed to shutdown correctly ({})".format(e))
-
-        # Call the father exit method
-        super(Plugin, self).exit()
->>>>>>> 7e065e6c
+#
+# This file is part of Glances.
+#
+# Copyright (C) 2016 Kirby Banman <kirby.banman@gmail.com>
+#
+# Glances is free software; you can redistribute it and/or modify
+# it under the terms of the GNU Lesser General Public License as published by
+# the Free Software Foundation, either version 3 of the License, or
+# (at your option) any later version.
+#
+# Glances is distributed in the hope that it will be useful,
+# but WITHOUT ANY WARRANTY; without even the implied warranty of
+# MERCHANTABILITY or FITNESS FOR A PARTICULAR PURPOSE. See the
+# GNU Lesser General Public License for more details.
+#
+# You should have received a copy of the GNU Lesser General Public License
+# along with this program. If not, see <http://www.gnu.org/licenses/>.
+
+"""GPU plugin (limited to NVIDIA chipsets)"""
+
+from glances.logger import logger
+from glances.plugins.glances_plugin import GlancesPlugin
+
+try:
+    import pynvml
+except ImportError:
+    logger.debug("Could not import pynvml.  NVIDIA stats will not be collected.")
+    gpu_nvidia_tag = False
+else:
+    gpu_nvidia_tag = True
+
+
+class Plugin(GlancesPlugin):
+
+    """Glances GPU plugin (limited to NVIDIA chipsets).
+
+    stats is a list of dictionaries with one entry per GPU
+    """
+
+    def __init__(self, args=None):
+        """Init the plugin"""
+        super(Plugin, self).__init__(args=args)
+
+        # Init the NVidia API
+        self.init_nvidia()
+
+        # We want to display the stat in the curse interface
+        self.display_curse = True
+
+        # Init the stats
+        self.reset()
+
+    def reset(self):
+        """Reset/init the stats."""
+        self.stats = []
+
+    def init_nvidia(self):
+        """Init the NVIDIA API"""
+        if not gpu_nvidia_tag:
+            self.nvml_ready = False
+
+        try:
+            pynvml.nvmlInit()
+            self.device_handles = self.get_device_handles()
+            self.nvml_ready = True
+        except Exception:
+            logger.debug("pynvml could not be initialized.")
+            self.nvml_ready = False
+
+        return self.nvml_ready
+
+    def get_key(self):
+        """Return the key of the list."""
+        return 'gpu_id'
+
+    @GlancesPlugin._check_decorator
+    @GlancesPlugin._log_result_decorator
+    def update(self):
+        """Update the GPU stats"""
+
+        self.reset()
+
+        # !!! JUST FOR TEST
+        # self.stats = [{"key": "gpu_id", "mem": None, "proc": 60, "gpu_id": 0, "name": "GeForce GTX 560 Ti"}]
+        # self.stats = [{"key": "gpu_id", "mem": 30, "proc": 60, "gpu_id": 0, "name": "GeForce GTX 560 Ti"},
+        #               {"key": "gpu_id", "mem": 70, "proc": 80, "gpu_id": 1, "name": "GeForce GTX 560 Ti"}]
+        # !!! TO BE REMOVED
+
+        if not self.nvml_ready:
+            return self.stats
+
+        if self.input_method == 'local':
+            self.stats = self.get_device_stats()
+        elif self.input_method == 'snmp':
+            # not available
+            pass
+
+        return self.stats
+
+    def update_views(self):
+        """Update stats views."""
+        # Call the father's method
+        super(Plugin, self).update_views()
+
+        # Add specifics informations
+        # Alert
+        for i in self.stats:
+            # Init the views for the current GPU
+            self.views[i[self.get_key()]] = {'proc': {}, 'mem': {}}
+            # Processor alert
+            if 'proc' in i:
+                alert = self.get_alert(i['proc'], header='proc')
+                self.views[i[self.get_key()]]['proc']['decoration'] = alert
+            # Memory alert
+            if 'mem' in i:
+                alert = self.get_alert(i['mem'], header='mem')
+                self.views[i[self.get_key()]]['mem']['decoration'] = alert
+
+        return True
+
+    def msg_curse(self, args=None):
+        """Return the dict to display in the curse interface."""
+        # Init the return message
+        ret = []
+
+        # Only process if stats exist, not empty (issue #871) and plugin not disabled
+        if not self.stats or (self.stats == []) or self.is_disable():
+            return ret
+
+        # Build the string message
+        if len(self.stats) == 1:
+            # Mono GPU
+            gpu_stats = self.stats[0]
+            # Header
+            header = '{} {}'.format('GPU', gpu_stats['name'])
+            msg = header[:16]
+            ret.append(self.curse_add_line(msg, "TITLE"))
+            # New line
+            ret.append(self.curse_new_line())
+            # GPU CPU
+            msg = '{:8}'.format('proc:')
+            ret.append(self.curse_add_line(msg))
+            msg = '{:>7d}%'.format(int(gpu_stats['proc']))
+            ret.append(self.curse_add_line(
+                msg, self.get_views(item=gpu_stats[self.get_key()],
+                                    key='proc',
+                                    option='decoration')))
+            # New line
+            ret.append(self.curse_new_line())
+            # GPU MEM
+            msg = '{:8}'.format('mem:')
+            ret.append(self.curse_add_line(msg))
+            if gpu_stats['mem'] is None:
+                msg = '{:>8}'.format('N/A')
+            else:
+                msg = '{:>7d}%'.format(int(gpu_stats['mem']))
+            ret.append(self.curse_add_line(
+                msg, self.get_views(item=gpu_stats[self.get_key()],
+                                    key='mem',
+                                    option='decoration')))
+        else:
+            # Multi GPU
+            # Header
+            header = '{} {}'.format(len(self.stats), 'GPUs')
+            msg = header[:16]
+            ret.append(self.curse_add_line(msg, "TITLE"))
+            for gpu_stats in self.stats:
+                # New line
+                ret.append(self.curse_new_line())
+                # GPU ID + PROC + MEM
+                msg = '{}: {:>3}% mem: {:>3}%'.format(gpu_stats['gpu_id'],
+                                                      gpu_stats['proc'],
+                                                      gpu_stats['mem'],)
+                ret.append(self.curse_add_line(msg))
+
+        return ret
+
+    def get_device_handles(self):
+        """
+        Returns a list of NVML device handles, one per device.  Can throw NVMLError.
+        """
+        return [pynvml.nvmlDeviceGetHandleByIndex(i) for i in range(0, pynvml.nvmlDeviceGetCount())]
+
+    def get_device_stats(self):
+        """Get GPU stats"""
+        stats = []
+
+        for index, device_handle in enumerate(self.device_handles):
+            device_stats = {}
+            # Dictionnary key is the GPU_ID
+            device_stats['key'] = self.get_key()
+            # GPU id (for multiple GPU, start at 0)
+            device_stats['gpu_id'] = index
+            # GPU name
+            device_stats['name'] = self.get_device_name(device_handle)
+            # Memory consumption in % (not available on all GPU)
+            device_stats['mem'] = self.get_mem(device_handle)
+            # Processor consumption in %
+            device_stats['proc'] = self.get_proc(device_handle)
+            stats.append(device_stats)
+
+        return stats
+
+    def get_device_name(self, device_handle):
+        """Get GPU device name"""
+        try:
+            return pynvml.nvmlDeviceGetName(device_handle)
+        except pynvml.NVMlError:
+            return "NVIDIA GPU"
+
+    def get_mem(self, device_handle):
+        """Get GPU device memory consumption in percent"""
+        try:
+            return pynvml.nvmlDeviceGetUtilizationRates(device_handle).memory
+        except pynvml.NVMLError:
+            try:
+                memory_info = pynvml.nvmlDeviceGetMemoryInfo(device_handle)
+                return memory_info.used * 100 / memory_info.total
+            except pynvml.NVMLError:
+                return None
+
+    def get_proc(self, device_handle):
+        """Get GPU device CPU consumption in percent"""
+        try:
+            return pynvml.nvmlDeviceGetUtilizationRates(device_handle).gpu
+        except pynvml.NVMLError:
+            return None
+
+    def exit(self):
+        """Overwrite the exit method to close the GPU API"""
+        if self.nvml_ready:
+            try:
+                pynvml.nvmlShutdown()
+            except Exception as e:
+                logger.debug("pynvml failed to shutdown correctly ({})".format(e))
+
+        # Call the father exit method
+        super(Plugin, self).exit()