--- conflicted
+++ resolved
@@ -29,11 +29,7 @@
 
 
 try:
-<<<<<<< HEAD
-    from bottle import Bottle, template, static_file, TEMPLATE_PATH, abort, response, request
-=======
     from bottle import Bottle, static_file, abort, response, request
->>>>>>> b025cddf
 except ImportError:
     logger.critical('Bottle module not found. Glances cannot start in web server mode.')
     sys.exit(2)
@@ -69,24 +65,17 @@
         
         self._app.route('/<filename:re:.*\.css>', method="GET", callback=self._css)
         self._app.route('/<filename:re:.*\.js>', method="GET", callback=self._js)
-<<<<<<< HEAD
-        self._app.route('/favicon.ico', method="GET", callback=self._favicon)
-=======
         self._app.route('/<filename:re:.*\.js.map>', method="GET", callback=self._js_map)
         self._app.route('/<filename:re:.*\.html>', method="GET", callback=self._html)
         
         self._app.route('/favicon.ico', method="GET", callback=self._favicon)
 
->>>>>>> b025cddf
         # REST API
         self._app.route('/api/2/pluginslist', method="GET", callback=self._api_plugins)
         self._app.route('/api/2/pluginslimits', method="GET", callback=self._api_plugins_limits)
         self._app.route('/api/2/all', method="GET", callback=self._api_all)
         self._app.route('/api/2/all/limits', method="GET", callback=self._api_all_limits)
-<<<<<<< HEAD
-=======
         self._app.route('/api/2/all/views', method="GET", callback=self._api_all_views)
->>>>>>> b025cddf
         self._app.route('/api/2/:plugin', method="GET", callback=self._api)
         self._app.route('/api/2/:plugin/limits', method="GET", callback=self._api_limits)
         self._app.route('/api/2/:plugin/views', method="GET", callback=self._api_views)
@@ -142,14 +131,11 @@
         # Return the static file
         return static_file(filename, root=os.path.join(self.STATIC_PATH, 'js'))
 
-<<<<<<< HEAD
-=======
     def _js_map(self, filename):
         """Bottle callback for *.js.map files."""
         # Return the static file
         return static_file(filename, root=os.path.join(self.STATIC_PATH, 'js'))
     
->>>>>>> b025cddf
     def _favicon(self):
         """Bottle callback for favicon."""
         # Return the static file
@@ -231,18 +217,12 @@
         response.content_type = 'application/json'
 
         try:
-<<<<<<< HEAD
-            # Get the JSON value of the stat ID
-=======
             # Get the JSON value of the stat limits
->>>>>>> b025cddf
             limits = json.dumps(self.stats.getAllLimitsAsDict())
         except Exception as e:
             abort(404, "Cannot get limits (%s)" % (str(e)))
         return limits
 
-<<<<<<< HEAD
-=======
     def _api_all_views(self):
         """
         Glances API RESTFul implementation
@@ -260,7 +240,6 @@
             abort(404, "Cannot get views (%s)" % (str(e)))
         return limits
 
->>>>>>> b025cddf
     def _api(self, plugin):
         """
         Glances API RESTFul implementation
@@ -376,6 +355,16 @@
             abort(404, "Cannot get item(%s)=value(%s) in plugin %s" % (item, value, plugin))
         else:
             return pdict
+
+    # def display(self, stats, refresh_time=None):
+    #     """Display stats on the web page.
+
+    #     stats: Stats database to display
+    #     """
+
+    #     path = os.path.join(os.path.dirname(os.path.realpath(__file__)), "bottle", "index.html")
+    #     f = open(path)
+    #     return f.read()
 
 
 class EnableCors(object):
@@ -393,27 +382,4 @@
                 # actual request; reply with the actual response
                 return fn(*args, **kwargs)
 
-<<<<<<< HEAD
-        path = os.path.join(os.path.dirname(os.path.realpath(__file__)), "bottle", "index.html")
-        f = open(path)
-        return f.read()
-
-
-class EnableCors(object):
-    name = 'enable_cors'
-    api = 2
-
-    def apply(self, fn, context):
-        def _enable_cors(*args, **kwargs):
-            # set CORS headers
-            response.headers['Access-Control-Allow-Origin'] = '*'
-            response.headers['Access-Control-Allow-Methods'] = 'GET, POST, PUT, OPTIONS'
-            response.headers['Access-Control-Allow-Headers'] = 'Origin, Accept, Content-Type, X-Requested-With, X-CSRF-Token'
-
-            if request.method != 'OPTIONS':
-                # actual request; reply with the actual response
-                return fn(*args, **kwargs)
-
-=======
->>>>>>> b025cddf
         return _enable_cors