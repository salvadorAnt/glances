# -*- coding: utf-8 -*-
#
# This file is part of Glances.
#
# Copyright (C) 2015 Nicolargo <nicolas@nicolargo.com>
#
# Glances is free software; you can redistribute it and/or modify
# it under the terms of the GNU Lesser General Public License as published by
# the Free Software Foundation, either version 3 of the License, or
# (at your option) any later version.
#
# Glances is distributed in the hope that it will be useful,
# but WITHOUT ANY WARRANTY; without even the implied warranty of
# MERCHANTABILITY or FITNESS FOR A PARTICULAR PURPOSE. See the
# GNU Lesser General Public License for more details.
#
# You should have received a copy of the GNU Lesser General Public License
# along with this program. If not, see <http://www.gnu.org/licenses/>.

"""Init the Glances software."""

__appname__ = 'glances'
<<<<<<< HEAD
__version__ = '2.3_RC1'
=======
__version__ = '2.4beta'
>>>>>>> 67e21a60
__author__ = 'Nicolas Hennion <nicolas@nicolargo.com>'
__license__ = 'LGPL'

# Import system lib
import gettext
import locale
import platform
import signal
import sys

# Import psutil
try:
    from psutil import __version__ as __psutil_version
except ImportError:
    print('PSutil library not found. Glances cannot start.')
    sys.exit(1)

# Import Glances libs
# Note: others Glances libs will be imported optionally
from glances.core.glances_globals import gettext_domain, locale_dir
from glances.core.glances_logging import logger
from glances.core.glances_main import GlancesMain

# Get PSutil version
psutil_min_version = (2, 0, 0)
psutil_version = tuple([int(num) for num in __psutil_version.split('.')])

# First log with Glances and PSUtil version
logger.info('Start Glances {0}'.format(__version__))
logger.info('{0} {1} and PSutil {2} detected'.format(platform.python_implementation(),
                                                     platform.python_version(),
                                                     __psutil_version))

# Check PSutil version
if psutil_version < psutil_min_version:
    logger.critical('PSutil 2.0 or higher is needed. Glances cannot start.')
    sys.exit(1)


def __signal_handler(signal, frame):
    """Callback for CTRL-C."""
    end()


def end():
    """Stop Glances."""
    if core.is_standalone():
        # Stop the standalone (CLI)
        standalone.end()
        logger.info("Stop Glances (with CTRL-C)")
    elif core.is_client():
        # Stop the client
        client.end()
        logger.info("Stop Glances client (with CTRL-C)")
    elif core.is_server():
        # Stop the server
        server.end()
        logger.info("Stop Glances server (with CTRL-C)")
    elif core.is_webserver():
        # Stop the Web server
        webserver.end()
        logger.info("Stop Glances web server(with CTRL-C)")

    # The end...
    sys.exit(0)


def main():
    """Main entry point for Glances.

    Select the mode (standalone, client or server)
    Run it...
    """
    # Setup translations
    locale.setlocale(locale.LC_ALL, '')
    gettext.install(gettext_domain, locale_dir)

    # Share global var
    global core, standalone, client, server, webserver

    # Create the Glances main instance
    core = GlancesMain()

    # Catch the CTRL-C signal
    signal.signal(signal.SIGINT, __signal_handler)

    # Glances can be ran in standalone, client or server mode
    if core.is_standalone():
        logger.info("Start standalone mode")

        # Import the Glances standalone module
        from glances.core.glances_standalone import GlancesStandalone

        # Init the standalone mode
        standalone = GlancesStandalone(config=core.get_config(),
                                       args=core.get_args())

        # Start the standalone (CLI) loop
        standalone.serve_forever()

    elif core.is_client():
        if core.is_client_browser():
            logger.info("Start client mode (browser)")

            # Import the Glances client browser module
            from glances.core.glances_client_browser import GlancesClientBrowser

            # Init the client
            client = GlancesClientBrowser(config=core.get_config(),
                                          args=core.get_args())

        else:
            logger.info("Start client mode")

            # Import the Glances client module
            from glances.core.glances_client import GlancesClient

            # Init the client
            client = GlancesClient(config=core.get_config(),
                                   args=core.get_args())

            # Test if client and server are in the same major version
            if not client.login():
                logger.critical("The server version is not compatible with the client")
                sys.exit(2)

        # Start the client loop
        client.serve_forever()

        # Shutdown the client
        client.end()

    elif core.is_server():
        logger.info("Start server mode")

        # Import the Glances server module
        from glances.core.glances_server import GlancesServer

        args = core.get_args()

        server = GlancesServer(cached_time=core.cached_time,
                               config=core.get_config(),
                               args=args)
        print(_("Glances server is running on {0}:{1}").format(args.bind_address, args.port))

        # Set the server login/password (if -P/--password tag)
        if args.password != "":
            server.add_user(args.username, args.password)

        # Start the server loop
        server.serve_forever()

        # Shutdown the server?
        server.server_close()

    elif core.is_webserver():
        logger.info("Start web server mode")

        # Import the Glances web server module
        from glances.core.glances_webserver import GlancesWebServer

        # Init the web server mode
        webserver = GlancesWebServer(config=core.get_config(),
                                     args=core.get_args())

        # Start the web server loop
        webserver.serve_forever()<|MERGE_RESOLUTION|>--- conflicted
+++ resolved
@@ -20,11 +20,7 @@
 """Init the Glances software."""
 
 __appname__ = 'glances'
-<<<<<<< HEAD
-__version__ = '2.3_RC1'
-=======
 __version__ = '2.4beta'
->>>>>>> 67e21a60
 __author__ = 'Nicolas Hennion <nicolas@nicolargo.com>'
 __license__ = 'LGPL'
 
